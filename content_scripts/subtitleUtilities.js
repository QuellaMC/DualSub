// content_scripts/subtitleUtilities.js
// Shared utilities for dual subtitle functionality across all streaming platforms

console.log('Subtitle utilities module loaded');
const localizedErrorMessages = {
    TRANSLATION_API_ERROR: {
<<<<<<< HEAD
        en: "[Translation API Error. Check settings or try another provider.]",
        es: "[Error de API de Traducción. Revisa la configuración o prueba otro proveedor.]",
        ja: "[翻訳API エラー。設定を確認するか、他のプロバイダーを試してください。]",
        ko: "[번역 API 오류. 설정을 확인하거나 다른 제공업체를 시도해보세요.]",
        'zh-CN': "[翻译API错误。请检查设置或尝试其他翻译源。]",
        'zh-TW': "[翻譯API錯誤。請檢查設定或嘗試其他翻譯源。]"
    },
    TRANSLATION_REQUEST_ERROR: {
        en: "[Translation Request Error. Please try again.]",
        es: "[Error en la Solicitud de Traducción. Por favor, inténtalo de nuevo.]",
        ja: "[翻訳リクエスト エラー。もう一度お試しください。]",
        ko: "[번역 요청 오류. 다시 시도해주세요.]",
        'zh-CN': "[翻译请求错误。请重试。]",
        'zh-TW': "[翻譯請求錯誤。請重試。]"
    },
    TRANSLATION_GENERIC_ERROR: {
        en: "[Translation Failed. Please try again or check settings.]",
        es: "[Traducción Fallida. Por favor, inténtalo de nuevo o revisa la configuración.]",
        ja: "[翻訳に失敗しました。もう一度試すか、設定を確認してください。]",
        ko: "[번역에 실패했습니다. 다시 시도하거나 설정을 확인해주세요.]",
        'zh-CN': "[翻译失败。请重试或检查设置。]",
        'zh-TW': "[翻譯失敗。請重試或檢查設定。]"
    }
=======
        en: '[Translation API Error. Check settings or try another provider.]',
        es: '[Error de API de Traducción. Revisa la configuración o prueba otro proveedor.]',
        'zh-CN': '[翻译API错误。请检查设置或尝试其他翻译源。]',
    },
    TRANSLATION_REQUEST_ERROR: {
        en: '[Translation Request Error. Please try again.]',
        es: '[Error en la Solicitud de Traducción. Por favor, inténtalo de nuevo.]',
        'zh-CN': '[翻译请求错误。请重试。]',
    },
    TRANSLATION_GENERIC_ERROR: {
        en: '[Translation Failed. Please try again or check settings.]',
        es: '[Traducción Fallida. Por favor, inténtalo de nuevo o revisa la configuración.]',
        'zh-CN': '[翻译失败。请重试或检查设置。]',
    },
>>>>>>> 9c496178
};

export function getUILanguage() {
    const lang = (
        navigator.language ||
        navigator.userLanguage ||
        'en'
    ).toLowerCase();
    if (lang.startsWith('zh-cn')) return 'zh-CN';
    if (lang.startsWith('zh-tw')) return 'zh-TW';
    if (lang.startsWith('zh')) return 'zh-CN';
    if (lang.startsWith('es')) return 'es';
    if (lang.startsWith('ja')) return 'ja';
    if (lang.startsWith('ko')) return 'ko';
    return 'en';
}

export function getLocalizedErrorMessage(errorTypeKey, details = '') {
    const uiLang = getUILanguage();
    const messagesForType = localizedErrorMessages[errorTypeKey];
    let message = '';

    if (messagesForType) {
        message = messagesForType[uiLang] || messagesForType['en'];
    } else {
        const fallbackMessages =
            localizedErrorMessages['TRANSLATION_GENERIC_ERROR'];
        message = fallbackMessages[uiLang] || fallbackMessages['en'];
    }
    return message || '[Translation Error]';
}
export let currentVideoId = null;
export let subtitleContainer = null;
export let originalSubtitleElement = null;
export let translatedSubtitleElement = null;
export let subtitlesActive = true;
export let subtitleQueue = [];
export let processingQueue = false;
export let userSubtitleTimeOffset = 0.3;
export let userSubtitleLayoutOrder = 'original_top';
export let userSubtitleOrientation = 'column';
export let userSubtitleFontSize = 1.1;
export let userSubtitleGap = 0.3;
export let userTranslationBatchSize = 3;
export let userTranslationDelay = 150;
export let userUseNativeSubtitles = true;
export let userTargetLanguage = 'zh-CN';
export let userOriginalLanguage = 'en';

export let timeUpdateListener = null;
export let progressBarObserver = null;
export let lastProgressBarTime = -1;
export let findProgressBarIntervalId = null;
export let findProgressBarRetries = 0;
export const MAX_FIND_PROGRESS_BAR_RETRIES = 20;
export let lastLoggedTimeSec = -1;
export let timeUpdateLogCounter = 0;
export const TIME_UPDATE_LOG_INTERVAL = 30;
export function setCurrentVideoId(id) {
    currentVideoId = id;
}
export function setSubtitlesActive(active) {
    subtitlesActive = active;
}
export function setUserTargetLanguage(lang) {
    userTargetLanguage = lang;
}
export function setUserOriginalLanguage(lang) {
    userOriginalLanguage = lang;
}
export function setUserSubtitleTimeOffset(offset) {
    userSubtitleTimeOffset = offset;
}
export function setUserSubtitleLayoutOrder(order) {
    userSubtitleLayoutOrder = order;
}
export function setUserSubtitleOrientation(orientation) {
    userSubtitleOrientation = orientation;
}
export function setUserSubtitleFontSize(size) {
    userSubtitleFontSize = size;
}
export function setUserSubtitleGap(gap) {
    userSubtitleGap = gap;
}
export function setUserTranslationBatchSize(size) {
    userTranslationBatchSize = size;
}
export function setUserTranslationDelay(delay) {
    userTranslationDelay = delay;
}
export function setUserUseNativeSubtitles(use) {
    userUseNativeSubtitles = use;
}
export function formatSubtitleTextForDisplay(text) {
    if (!text) return '';
    return text
        .replace(/&/g, '&amp;')
        .replace(/</g, '&lt;')
        .replace(/>/g, '&gt;');
}

export function parseVTT(vttString) {
    if (!vttString || !vttString.trim().toUpperCase().startsWith('WEBVTT')) {
        console.warn(
            'SubtitleUtils: Invalid or empty VTT string provided for parsing.'
        );
        return [];
    }
    const cues = [];
    const cueBlocks = vttString
        .split(/\r?\n\r?\n/)
        .filter((block) => block.trim() !== '');

    for (const block of cueBlocks) {
        if (!block.includes('-->')) {
            continue;
        }

        const lines = block.split(/\r?\n/);
        let timestampLine = '';
        let textLines = [];

        if (lines[0].includes('-->')) {
            timestampLine = lines[0];
            textLines = lines.slice(1);
        } else if (lines.length > 1 && lines[1].includes('-->')) {
            timestampLine = lines[1];
            textLines = lines.slice(2);
        } else {
            continue;
        }

        const timeParts = timestampLine.split(' --> ');
        if (timeParts.length < 2) continue;

        const startTimeStr = timeParts[0].trim();
        const endTimeStr = timeParts[1].split(' ')[0].trim();

        const start = parseTimestampToSeconds(startTimeStr);
        const end = parseTimestampToSeconds(endTimeStr);

        const text = textLines
            .join(' ')
            .replace(/<br\s*\/?>/gi, ' ')
            .replace(/<[^>]*>/g, '')
            .replace(/\s+/g, ' ')
            .trim();

        if (text && !isNaN(start) && !isNaN(end)) {
            cues.push({ start, end, text });
        }
    }
    return cues;
}

export function parseTimestampToSeconds(timestamp) {
    const parts = timestamp.split(':');
    let seconds = 0;
    try {
        if (parts.length === 3) {
            seconds += parseInt(parts[0], 10) * 3600;
            seconds += parseInt(parts[1], 10) * 60;
            seconds += parseFloat(parts[2].replace(',', '.'));
        } else if (parts.length === 2) {
            seconds += parseInt(parts[0], 10) * 60;
            seconds += parseFloat(parts[1].replace(',', '.'));
        } else if (parts.length === 1) {
            seconds += parseFloat(parts[0].replace(',', '.'));
        } else {
            return 0;
        }
        if (isNaN(seconds)) return 0;
    } catch (e) {
        console.error(
            "SubtitleUtils: Error parsing timestamp '" + timestamp + "':",
            e
        );
        return 0;
    }
    return seconds;
}
export function showSubtitleContainer() {
    if (subtitleContainer) {
        subtitleContainer.style.visibility = 'visible';
        subtitleContainer.style.opacity = '1';

        if (originalSubtitleElement) {
            originalSubtitleElement.style.display = 'inline-block';
        }
        if (translatedSubtitleElement) {
            translatedSubtitleElement.style.display = 'inline-block';
        }
        applySubtitleStyling();
    }
}

export function hideSubtitleContainer() {
    if (subtitleContainer) {
        subtitleContainer.style.visibility = 'hidden';
        subtitleContainer.style.opacity = '0';
        if (originalSubtitleElement) {
            originalSubtitleElement.innerHTML = '';
            originalSubtitleElement.style.display = 'none';
        }
        if (translatedSubtitleElement) {
            translatedSubtitleElement.innerHTML = '';
            translatedSubtitleElement.style.display = 'none';
        }
    }
}

export function applySubtitleStyling() {
    if (
        !subtitleContainer ||
        !originalSubtitleElement ||
        !translatedSubtitleElement
    ) {
        return;
    }

    // Base styles for text fitting and line height
    originalSubtitleElement.style.padding = '0.2em 0.5em';
    translatedSubtitleElement.style.padding = '0.2em 0.5em';
    originalSubtitleElement.style.lineHeight = '1.3';
    translatedSubtitleElement.style.lineHeight = '1.3';

    originalSubtitleElement.style.whiteSpace = 'normal';
    translatedSubtitleElement.style.whiteSpace = 'normal';
    originalSubtitleElement.style.overflow = 'visible';
    translatedSubtitleElement.style.overflow = 'visible';
    originalSubtitleElement.style.textOverflow = 'clip';
    translatedSubtitleElement.style.textOverflow = 'clip';

    // Container layout
    subtitleContainer.style.flexDirection = userSubtitleOrientation;
    subtitleContainer.style.width = '94%';
    subtitleContainer.style.justifyContent = 'center';
    subtitleContainer.style.alignItems = 'center';

    // Reset margins
    originalSubtitleElement.style.marginBottom = '0';
    originalSubtitleElement.style.marginRight = '0';
    translatedSubtitleElement.style.marginBottom = '0';
    translatedSubtitleElement.style.marginRight = '0';

    // Font size
    originalSubtitleElement.style.fontSize = `${userSubtitleFontSize}vw`;
    translatedSubtitleElement.style.fontSize = `${userSubtitleFontSize}vw`;

    // Clear and re-add elements in correct order
    while (subtitleContainer.firstChild) {
        subtitleContainer.removeChild(subtitleContainer.firstChild);
    }

    const firstElement =
        userSubtitleLayoutOrder === 'translation_top'
            ? translatedSubtitleElement
            : originalSubtitleElement;
    const secondElement =
        userSubtitleLayoutOrder === 'translation_top'
            ? originalSubtitleElement
            : translatedSubtitleElement;

    // Common styles for subtitle elements
    [firstElement, secondElement].forEach((el) => {
        el.style.display = 'inline-block';
        el.style.width = 'auto';
        el.style.textAlign = 'center';
        el.style.boxSizing = 'border-box';
    });

    subtitleContainer.appendChild(firstElement);
    subtitleContainer.appendChild(secondElement);

    // Orientation-specific styles
    if (userSubtitleOrientation === 'column') {
        firstElement.style.maxWidth = '100%';
        secondElement.style.maxWidth = '100%';
        firstElement.style.marginBottom = `${userSubtitleGap}em`;
    } else {
        firstElement.style.maxWidth = 'calc(50% - 1%)';
        secondElement.style.maxWidth = 'calc(50% - 1%)';
        firstElement.style.verticalAlign = 'top';
        secondElement.style.verticalAlign = 'top';

        if (userSubtitleLayoutOrder === 'translation_top') {
            translatedSubtitleElement.style.marginRight = '2%';
        } else {
            originalSubtitleElement.style.marginRight = '2%';
        }
    }
}
export function isVideoSetupComplete(activePlatform) {
    if (!activePlatform) return false;

    const videoElement = activePlatform.getVideoElement();
    if (!videoElement) return false;

    // Check if the video element has our listener attached
    const hasListener =
        videoElement.getAttribute('data-listener-attached') === 'true';

    // Check if subtitle container exists and is properly attached
    const hasContainer =
        subtitleContainer && document.body.contains(subtitleContainer);

    return hasListener && hasContainer;
}

export function ensureSubtitleContainer(
    activePlatform,
    logPrefix = 'SubtitleUtils'
) {
    if (!activePlatform) {
        return false;
    }

    if (!activePlatform.isPlayerPageActive()) {
        clearSubtitleDOM();
        return false;
    }

    const videoElement = activePlatform.getVideoElement();
    if (!videoElement) {
        const previousVideoElement = document.querySelector(
            'video[data-listener-attached="true"]'
        );
        if (previousVideoElement && timeUpdateListener) {
            previousVideoElement.removeEventListener(
                'timeupdate',
                timeUpdateListener
            );
            previousVideoElement.removeAttribute('data-listener-attached');
        }
        if (progressBarObserver) {
            progressBarObserver.disconnect();
            progressBarObserver = null;
        }
        if (findProgressBarIntervalId) {
            clearInterval(findProgressBarIntervalId);
            findProgressBarIntervalId = null;
        }
        clearSubtitleDOM();
        return false;
    }

    const attachedVideoElement = document.querySelector(
        'video[data-listener-attached="true"]'
    );
    if (attachedVideoElement !== videoElement) {
        if (attachedVideoElement && timeUpdateListener) {
            attachedVideoElement.removeEventListener(
                'timeupdate',
                timeUpdateListener
            );
            attachedVideoElement.removeAttribute('data-listener-attached');
        }
        if (progressBarObserver) {
            progressBarObserver.disconnect();
            progressBarObserver = null;
        }
        if (findProgressBarIntervalId) {
            clearInterval(findProgressBarIntervalId);
            findProgressBarIntervalId = null;
        }
        attachTimeUpdateListener(videoElement, activePlatform, logPrefix);
        if (activePlatform.supportsProgressBarTracking?.() !== false) {
            setupProgressBarObserver(videoElement, activePlatform, logPrefix);
        }
    }

    if (subtitleContainer && document.body.contains(subtitleContainer)) {
        const videoPlayerParent = activePlatform.getPlayerContainerElement();
        if (
            videoPlayerParent &&
            subtitleContainer.parentElement !== videoPlayerParent
        ) {
            if (getComputedStyle(videoPlayerParent).position === 'static') {
                videoPlayerParent.style.position = 'relative';
            }
            videoPlayerParent.appendChild(subtitleContainer);
        }
        applySubtitleStyling();
        if (subtitlesActive) showSubtitleContainer();
        else hideSubtitleContainer();
        return true;
    }

    subtitleContainer = document.createElement('div');
    subtitleContainer.id = 'disneyplus-dual-subtitle-container';
    subtitleContainer.className = 'disneyplus-subtitle-viewer-container';
    Object.assign(subtitleContainer.style, {
        position: 'absolute',
        bottom: '12%',
        left: '50%',
        transform: 'translateX(-50%)',
        zIndex: '2147483647',
        pointerEvents: 'none',
        width: '94%',
        maxWidth: 'none',
        display: 'flex',
        flexDirection: 'column',
        alignItems: 'center',
        justifyContent: 'center',
    });

    originalSubtitleElement = document.createElement('div');
    originalSubtitleElement.id = 'disneyplus-original-subtitle';
    Object.assign(originalSubtitleElement.style, {
        color: 'white',
        backgroundColor: 'rgba(0, 0, 0, 0.6)',
        padding: '0.2em 0.5em',
        fontSize: `${userSubtitleFontSize}vw`,
        textShadow: '1px 1px 2px black, 0 0 3px black',
        borderRadius: '4px',
        lineHeight: '1.3',
        display: 'inline-block',
        width: 'auto',
        maxWidth: '100%',
        boxSizing: 'border-box',
        whiteSpace: 'normal',
        overflow: 'visible',
        textOverflow: 'clip',
        textAlign: 'center',
    });

    translatedSubtitleElement = document.createElement('div');
    translatedSubtitleElement.id = 'disneyplus-translated-subtitle';
    Object.assign(translatedSubtitleElement.style, {
        color: '#00FFFF',
        backgroundColor: 'rgba(0, 0, 0, 0.6)',
        padding: '0.2em 0.5em',
        fontSize: `${userSubtitleFontSize}vw`,
        textShadow: '1px 1px 2px black, 0 0 3px black',
        borderRadius: '4px',
        lineHeight: '1.3',
        display: 'inline-block',
        width: 'auto',
        maxWidth: '100%',
        boxSizing: 'border-box',
        whiteSpace: 'normal',
        overflow: 'visible',
        textOverflow: 'clip',
        textAlign: 'center',
    });

    subtitleContainer.appendChild(originalSubtitleElement);
    subtitleContainer.appendChild(translatedSubtitleElement);

    const videoPlayerParent = activePlatform.getPlayerContainerElement();
    if (videoPlayerParent) {
        if (getComputedStyle(videoPlayerParent).position === 'static') {
            videoPlayerParent.style.position = 'relative';
        }
        videoPlayerParent.appendChild(subtitleContainer);
    } else {
        document.body.appendChild(subtitleContainer);
        console.warn(
            `${logPrefix}: Subtitle container appended to body (platform video parent not found).`
        );
    }

    applySubtitleStyling();

    if (videoElement && !videoElement.getAttribute('data-listener-attached')) {
        attachTimeUpdateListener(videoElement, activePlatform, logPrefix);
    }
    if (
        videoElement &&
        !progressBarObserver &&
        activePlatform.supportsProgressBarTracking?.() !== false
    ) {
        setupProgressBarObserver(videoElement, activePlatform, logPrefix);
    }

    if (subtitlesActive) showSubtitleContainer();
    else hideSubtitleContainer();
    return true;
}

export function attachTimeUpdateListener(
    videoElement,
    activePlatform,
    logPrefix = 'SubtitleUtils'
) {
    if (!activePlatform || !videoElement) {
        console.warn(
            `${logPrefix}: No active platform or video element to attach timeupdate listener.`
        );
        return;
    }

    if (videoElement.getAttribute('data-listener-attached') === 'true') {
        return;
    }

    if (!timeUpdateListener) {
        timeUpdateListener = () => {
            timeUpdateLogCounter++;
            const currentVideoElem = activePlatform
                ? activePlatform.getVideoElement()
                : null;
            if (currentVideoElem) {
                const currentTime = currentVideoElem.currentTime;
                const readyState = currentVideoElem.readyState;

                const useProgressBar =
                    activePlatform?.supportsProgressBarTracking?.() !== false;

                if (
                    (!progressBarObserver || !useProgressBar) &&
                    subtitlesActive &&
                    typeof currentTime === 'number' &&
                    readyState >= currentVideoElem.HAVE_CURRENT_DATA
                ) {
                    updateSubtitles(currentTime, activePlatform, logPrefix);
                }
            }
        };
    }

    videoElement.addEventListener('timeupdate', timeUpdateListener);
    videoElement.setAttribute('data-listener-attached', 'true');
    console.log(`${logPrefix}: Attached HTML5 timeupdate listener.`);
}

export function setupProgressBarObserver(
    videoElement,
    activePlatform,
    logPrefix = 'SubtitleUtils'
) {
    if (findProgressBarIntervalId) {
        clearInterval(findProgressBarIntervalId);
        findProgressBarIntervalId = null;
    }
    findProgressBarRetries = 0;

    if (
        attemptToSetupProgressBarObserver(
            videoElement,
            activePlatform,
            logPrefix
        )
    ) {
        return;
    }

    console.log(
        `${logPrefix}: Could not find progress bar slider immediately. Retrying...`
    );
    findProgressBarIntervalId = setInterval(() => {
        findProgressBarRetries++;
        const currentVideoElem = activePlatform
            ? activePlatform.getVideoElement()
            : null;
        if (
            attemptToSetupProgressBarObserver(
                currentVideoElem,
                activePlatform,
                logPrefix
            )
        ) {
            console.log(
                `${logPrefix}: Progress bar observer found and set up after ${findProgressBarRetries} retries.`
            );
        } else if (findProgressBarRetries >= MAX_FIND_PROGRESS_BAR_RETRIES) {
            clearInterval(findProgressBarIntervalId);
            findProgressBarIntervalId = null;
            console.warn(
                `${logPrefix}: Could not find the progress bar slider after ${MAX_FIND_PROGRESS_BAR_RETRIES} retries. Subtitle sync will rely on timeupdate only.`
            );
        }
    }, 500);
}

function attemptToSetupProgressBarObserver(
    videoElement,
    activePlatform,
    logPrefix = 'SubtitleUtils'
) {
    if (!activePlatform || !videoElement) {
        console.warn(
            `${logPrefix}: No active platform or video element for progress bar observer attempt.`
        );
        if (findProgressBarIntervalId) {
            clearInterval(findProgressBarIntervalId);
            findProgressBarIntervalId = null;
        }
        return false;
    }
    if (progressBarObserver) {
        if (findProgressBarIntervalId) {
            clearInterval(findProgressBarIntervalId);
            findProgressBarIntervalId = null;
        }
        return true;
    }

    const sliderElement = activePlatform.getProgressBarElement();

    if (sliderElement) {
        console.log(
            `${logPrefix}: Found progress bar slider via platform. Setting up observer:`,
            sliderElement
        );
        if (findProgressBarIntervalId) {
            clearInterval(findProgressBarIntervalId);
            findProgressBarIntervalId = null;
        }
        findProgressBarRetries = 0;

        progressBarObserver = new MutationObserver((mutations) => {
            for (let mutation of mutations) {
                if (
                    mutation.type === 'attributes' &&
                    mutation.attributeName === 'aria-valuenow'
                ) {
                    const targetElement = mutation.target;
                    const nowStr = targetElement.getAttribute('aria-valuenow');
                    const maxStr = targetElement.getAttribute('aria-valuemax');

                    const currentVideoElem = activePlatform.getVideoElement();
                    if (nowStr && maxStr && currentVideoElem) {
                        const valuenow = parseFloat(nowStr);
                        const valuemax = parseFloat(maxStr);
                        const videoDuration = currentVideoElem.duration;

                        if (
                            !isNaN(valuenow) &&
                            !isNaN(valuemax) &&
                            valuemax > 0
                        ) {
                            let calculatedTime = -1;
                            if (!isNaN(videoDuration) && videoDuration > 0) {
                                calculatedTime =
                                    (valuenow / valuemax) * videoDuration;
                            } else {
                                calculatedTime = valuenow;
                            }

                            if (
                                calculatedTime >= 0 &&
                                Math.abs(calculatedTime - lastProgressBarTime) >
                                    0.1
                            ) {
                                if (subtitlesActive) {
                                    updateSubtitles(
                                        calculatedTime,
                                        activePlatform,
                                        logPrefix
                                    );
                                }
                                lastProgressBarTime = calculatedTime;
                            }
                        }
                    }
                }
            }
        });

        progressBarObserver.observe(sliderElement, {
            attributes: true,
            attributeFilter: ['aria-valuenow'],
        });
        console.log(
            `${logPrefix}: Progress bar observer started for aria-valuenow.`
        );
        return true;
    }
    return false;
}
export function updateSubtitles(
    rawCurrentTime,
    activePlatform,
    logPrefix = 'SubtitleUtils'
) {
    if (typeof rawCurrentTime !== 'number' || isNaN(rawCurrentTime)) {
        return;
    }

    const currentTime = rawCurrentTime + userSubtitleTimeOffset;

    if (
        !originalSubtitleElement ||
        !translatedSubtitleElement ||
        !subtitleContainer ||
        !document.body.contains(subtitleContainer)
    ) {
        if (subtitlesActive) {
            ensureSubtitleContainer(activePlatform, logPrefix);
            if (
                !originalSubtitleElement ||
                !translatedSubtitleElement ||
                !subtitleContainer
            ) {
                hideSubtitleContainer();
                return;
            }
        } else {
            hideSubtitleContainer();
            return;
        }
    }

    if (!subtitlesActive) {
        hideSubtitleContainer();
        return;
    }

    showSubtitleContainer();

    const currentWholeSecond = Math.floor(currentTime);
    if (currentWholeSecond !== lastLoggedTimeSec) {
        lastLoggedTimeSec = currentWholeSecond;
    }

    let foundCue = false;
    let originalActiveCue = null;
    let translatedActiveCue = null;

    const platformVideoId = activePlatform
        ? activePlatform.getCurrentVideoId()
        : null;

    // Find all active cues at current time
    const activeCues = [];
    for (const cue of subtitleQueue) {
        if (
            typeof cue.start !== 'number' ||
            typeof cue.end !== 'number' ||
            isNaN(cue.start) ||
            isNaN(cue.end)
        ) {
            continue;
        }
        if (
            cue.videoId === platformVideoId &&
            currentTime >= cue.start &&
            currentTime <= cue.end
        ) {
            activeCues.push(cue);
        }
    }

    if (activeCues.length > 0) {
        foundCue = true;

        // Log multiple cues if detected (for debugging timing issues)
        if (activeCues.length > 1 && currentWholeSecond !== lastLoggedTimeSec) {
            console.log(
                `${logPrefix}: [DEBUG] Multiple active cues detected at time ${currentTime.toFixed(2)}s:`,
                activeCues.map(
                    (c) =>
                        `[${c.start.toFixed(2)}-${c.end.toFixed(2)}s: "${(c.original || c.translated || 'empty').substring(0, 30)}..."]`
                )
            );
        }

        // For native mode: find the best matching original and target cues
        if (activeCues.some((c) => c.useNativeTarget)) {
            // Find original language cue (cueType === 'original' or has original text but no translated)
            originalActiveCue = activeCues.find(
                (c) => c.cueType === 'original' || (c.original && !c.translated)
            );

            // Find target language cue (cueType === 'target' or has translated text but no original)
            translatedActiveCue = activeCues.find(
                (c) => c.cueType === 'target' || (c.translated && !c.original)
            );

            // Alternative strategy if no cueType available (fallback compatibility)
            if (!originalActiveCue && !translatedActiveCue) {
                originalActiveCue =
                    activeCues.find((c) => c.original && !c.translated) ||
                    activeCues[0];

                // Look for target cue that overlaps most with original cue
                if (originalActiveCue) {
                    let bestTargetCue = null;
                    let maxOverlap = 0;

                    for (const cue of activeCues) {
                        if (cue !== originalActiveCue && cue.translated) {
                            // Calculate overlap between this cue and original cue
                            const overlapStart = Math.max(
                                originalActiveCue.start,
                                cue.start
                            );
                            const overlapEnd = Math.min(
                                originalActiveCue.end,
                                cue.end
                            );
                            const overlap = Math.max(
                                0,
                                overlapEnd - overlapStart
                            );

                            if (overlap > maxOverlap) {
                                maxOverlap = overlap;
                                bestTargetCue = cue;
                            }
                        }
                    }

                    translatedActiveCue = bestTargetCue;

                    if (
                        bestTargetCue &&
                        currentWholeSecond !== lastLoggedTimeSec
                    ) {
                        console.log(
                            `${logPrefix}: [DEBUG] Native mode overlap search - Original: [${originalActiveCue.start.toFixed(2)}-${originalActiveCue.end.toFixed(2)}s], Target: [${bestTargetCue.start.toFixed(2)}-${bestTargetCue.end.toFixed(2)}s], Overlap: ${maxOverlap.toFixed(2)}s`
                        );
                    }
                }
            } else if (
                originalActiveCue &&
                translatedActiveCue &&
                currentWholeSecond !== lastLoggedTimeSec
            ) {
                console.log(
                    `${logPrefix}: [DEBUG] Native mode direct match - Original: [${originalActiveCue.start.toFixed(2)}-${originalActiveCue.end.toFixed(2)}s], Target: [${translatedActiveCue.start.toFixed(2)}-${translatedActiveCue.end.toFixed(2)}s]`
                );
            }
        } else {
            // For translation mode: use the first/best active cue
            originalActiveCue = activeCues[0];
        }
    }

    if (foundCue) {
        const originalText = originalActiveCue
            ? originalActiveCue.original || ''
            : '';
        const translatedText = translatedActiveCue
            ? translatedActiveCue.translated || ''
            : originalActiveCue
              ? originalActiveCue.translated || ''
              : '';
        const useNativeTarget =
            (originalActiveCue ? originalActiveCue.useNativeTarget : false) ||
            (translatedActiveCue ? translatedActiveCue.useNativeTarget : false);

        const originalTextFormatted =
            formatSubtitleTextForDisplay(originalText);
        const translatedTextFormatted =
            formatSubtitleTextForDisplay(translatedText);

        let contentChanged = false;

        if (currentWholeSecond !== lastLoggedTimeSec) {
            console.log(
                `${logPrefix}: [Display] Time ${currentTime.toFixed(2)}s - Native: ${useNativeTarget}, Active cues: ${activeCues.length}, Original: "${originalText.substring(0, 30)}${originalText.length > 30 ? '...' : ''}", Translated: "${translatedText.substring(0, 30)}${translatedText.length > 30 ? '...' : ''}"`
            );
        }

        if (useNativeTarget) {
            if (originalText.trim() !== '') {
                if (
                    originalSubtitleElement.innerHTML !== originalTextFormatted
                ) {
                    originalSubtitleElement.innerHTML = originalTextFormatted;
                    contentChanged = true;
                    if (currentWholeSecond !== lastLoggedTimeSec) {
                        console.log(
                            `${logPrefix}: [Display] Setting original subtitle (native mode): "${originalText}"`
                        );
                    }
                }
                originalSubtitleElement.style.display = 'inline-block';
            } else {
                if (originalSubtitleElement.innerHTML !== '') {
                    originalSubtitleElement.innerHTML = '';
                    if (currentWholeSecond !== lastLoggedTimeSec) {
                        console.log(
                            `${logPrefix}: [Display] Clearing original subtitle (native mode, empty text)`
                        );
                    }
                }
                originalSubtitleElement.style.display = 'none';
            }

            if (translatedText.trim() !== '') {
                if (
                    translatedSubtitleElement.innerHTML !==
                    translatedTextFormatted
                ) {
                    translatedSubtitleElement.innerHTML =
                        translatedTextFormatted;
                    contentChanged = true;
                    if (currentWholeSecond !== lastLoggedTimeSec) {
                        console.log(
                            `${logPrefix}: [Display] Setting native target subtitle: "${translatedText}"`
                        );
                    }
                }
                translatedSubtitleElement.style.display = 'inline-block';
            } else {
                if (translatedSubtitleElement.innerHTML !== '') {
                    translatedSubtitleElement.innerHTML = '';
                    if (currentWholeSecond !== lastLoggedTimeSec) {
                        console.log(
                            `${logPrefix}: [Display] Clearing native target subtitle (no match found)`
                        );
                    }
                }
                translatedSubtitleElement.style.display = 'none';
            }
        } else {
            if (originalText.trim() !== '') {
                if (
                    originalSubtitleElement.innerHTML !== originalTextFormatted
                ) {
                    originalSubtitleElement.innerHTML = originalTextFormatted;
                    contentChanged = true;
                    if (currentWholeSecond !== lastLoggedTimeSec) {
                        console.log(
                            `${logPrefix}: [Display] Setting original subtitle: "${originalText}"`
                        );
                    }
                }
                originalSubtitleElement.style.display = 'inline-block';
            } else {
                if (originalSubtitleElement.innerHTML !== '') {
                    originalSubtitleElement.innerHTML = '';
                    if (currentWholeSecond !== lastLoggedTimeSec) {
                        console.log(
                            `${logPrefix}: [Display] Clearing original subtitle (empty text)`
                        );
                    }
                }
                originalSubtitleElement.style.display = 'none';
            }

            if (translatedText.trim() !== '') {
                if (
                    translatedSubtitleElement.innerHTML !==
                    translatedTextFormatted
                ) {
                    translatedSubtitleElement.innerHTML =
                        translatedTextFormatted;
                    contentChanged = true;
                    if (currentWholeSecond !== lastLoggedTimeSec) {
                        console.log(
                            `${logPrefix}: [Display] Setting translated subtitle: "${translatedText}"`
                        );
                    }
                }
                translatedSubtitleElement.style.display = 'inline-block';
            } else {
                if (translatedSubtitleElement.innerHTML !== '') {
                    translatedSubtitleElement.innerHTML = '';
                    if (currentWholeSecond !== lastLoggedTimeSec) {
                        console.log(
                            `${logPrefix}: [Display] Clearing translated subtitle (no translation yet)`
                        );
                    }
                }
                translatedSubtitleElement.style.display = 'none';
            }
        }

        if (contentChanged) {
            applySubtitleStyling();
        }
    } else {
        if (originalSubtitleElement.innerHTML !== '')
            originalSubtitleElement.innerHTML = '';
        originalSubtitleElement.style.display = 'none';

        if (translatedSubtitleElement.innerHTML !== '')
            translatedSubtitleElement.innerHTML = '';
        translatedSubtitleElement.style.display = 'none';
    }
}
export function clearSubtitlesDisplayAndQueue(
    activePlatform,
    clearAllQueue = true,
    logPrefix = 'SubtitleUtils'
) {
    const platformVideoId = activePlatform
        ? activePlatform.getCurrentVideoId()
        : null;

    if (clearAllQueue) {
        subtitleQueue = [];
        console.log(`${logPrefix}: Full subtitleQueue cleared.`);
    } else if (platformVideoId) {
        subtitleQueue = subtitleQueue.filter(
            (cue) => cue.videoId !== platformVideoId
        );
        console.log(
            `${logPrefix}: Subtitle queue cleared for videoId ${platformVideoId}.`
        );
    }

    // Clear subtitle display elements
    if (originalSubtitleElement) originalSubtitleElement.innerHTML = '';
    if (translatedSubtitleElement) translatedSubtitleElement.innerHTML = '';

    // Force garbage collection of any remaining maps/objects
    // This helps prevent memory leaks from large subtitle datasets
    if (typeof gc === 'function') {
        try {
            gc();
        } catch (e) {
            /* gc() not available, ignore */
        }
    }
}

export function clearSubtitleDOM() {
    if (subtitleContainer && subtitleContainer.parentElement) {
        subtitleContainer.parentElement.removeChild(subtitleContainer);
    }
    subtitleContainer = null;
    originalSubtitleElement = null;
    translatedSubtitleElement = null;

    const videoElement = document.querySelector(
        'video[data-listener-attached="true"]'
    );
    if (videoElement && timeUpdateListener) {
        videoElement.removeEventListener('timeupdate', timeUpdateListener);
        videoElement.removeAttribute('data-listener-attached');
    }

    if (progressBarObserver) {
        progressBarObserver.disconnect();
        progressBarObserver = null;
    }
    if (findProgressBarIntervalId) {
        clearInterval(findProgressBarIntervalId);
        findProgressBarIntervalId = null;
    }
}
export function handleSubtitleDataFound(
    subtitleData,
    activePlatform,
    logPrefix = 'SubtitleUtils'
) {
    if (!currentVideoId && activePlatform) {
        currentVideoId = activePlatform.getCurrentVideoId();
    }

    if (subtitleData.videoId !== currentVideoId || !subtitlesActive) {
        console.warn(
            `${logPrefix}: Subtitle data mismatch or inactive. Data VideoID: ${subtitleData.videoId}, CurrentID: ${currentVideoId}, Active: ${subtitlesActive}`
        );
        return;
    }

    if (
        subtitleData.selectedLanguage &&
        subtitleData.selectedLanguage.normalizedCode !== userOriginalLanguage
    ) {
        console.log(
            `${logPrefix}: Language fallback occurred: User requested '${userOriginalLanguage}' but using '${subtitleData.selectedLanguage.normalizedCode}' (${subtitleData.selectedLanguage.displayName})`
        );
    }

    ensureSubtitleContainer(activePlatform, logPrefix);
    const parsedOriginalCues = parseVTT(subtitleData.vttText);

    let parsedTargetCues = [];
    if (subtitleData.targetVttText) {
        parsedTargetCues = parseVTT(subtitleData.targetVttText);
    }

    if (parsedOriginalCues.length > 0) {
        subtitleQueue = subtitleQueue.filter(
            (cue) => cue.videoId !== currentVideoId
        );

        const useNativeTarget = subtitleData.useNativeTarget || false;

        console.log(
            `${logPrefix}: Processing subtitles - useNativeTarget: ${useNativeTarget}, Original cues: ${parsedOriginalCues.length}, Target cues: ${parsedTargetCues.length}`
        );

        if (useNativeTarget && parsedTargetCues.length > 0) {
            // In native mode, add both original and target cues separately to handle different timing
            console.log(
                `${logPrefix}: Native mode - Adding original cues with timing:`,
                parsedOriginalCues
                    .slice(0, 3)
                    .map((c) => `[${c.start.toFixed(2)}-${c.end.toFixed(2)}s]`)
            );

            // Add original cues
            parsedOriginalCues.forEach((originalCue) => {
                subtitleQueue.push({
                    original: originalCue.text,
                    translated: null,
                    start: originalCue.start,
                    end: originalCue.end,
                    videoId: currentVideoId,
                    useNativeTarget: useNativeTarget,
                    sourceLanguage: subtitleData.sourceLanguage || 'unknown',
                    targetLanguage: subtitleData.targetLanguage || null,
                    cueType: 'original',
                });
            });

            console.log(
                `${logPrefix}: Native mode - Adding target cues with timing:`,
                parsedTargetCues
                    .slice(0, 3)
                    .map((c) => `[${c.start.toFixed(2)}-${c.end.toFixed(2)}s]`)
            );

            // Add target cues with their own timing
            parsedTargetCues.forEach((targetCue) => {
                subtitleQueue.push({
                    original: null,
                    translated: targetCue.text,
                    start: targetCue.start,
                    end: targetCue.end,
                    videoId: currentVideoId,
                    useNativeTarget: useNativeTarget,
                    sourceLanguage: subtitleData.sourceLanguage || 'unknown',
                    targetLanguage: subtitleData.targetLanguage || null,
                    cueType: 'target',
                });
            });

            // Check for timing mismatches
            const originalTimings = parsedOriginalCues.map((c) => ({
                start: c.start,
                end: c.end,
            }));
            const targetTimings = parsedTargetCues.map((c) => ({
                start: c.start,
                end: c.end,
            }));

            const timingMismatches = originalTimings.filter(
                (orig) =>
                    !targetTimings.some(
                        (target) =>
                            Math.abs(target.start - orig.start) < 0.1 &&
                            Math.abs(target.end - orig.end) < 0.1
                    )
            );

            if (timingMismatches.length > 0) {
                console.warn(
                    `${logPrefix}: ⚠️  Detected ${timingMismatches.length} timing mismatches between original and target subtitles`
                );
                console.log(
                    `${logPrefix}: First few mismatches:`,
                    timingMismatches.slice(0, 3)
                );
            } else {
                console.log(
                    `${logPrefix}: ✅ Original and target subtitle timings align perfectly`
                );
            }
        } else {
            // Translation mode - use original timing structure
            parsedOriginalCues.forEach((originalCue) => {
                subtitleQueue.push({
                    original: originalCue.text,
                    translated: null,
                    start: originalCue.start,
                    end: originalCue.end,
                    videoId: currentVideoId,
                    useNativeTarget: useNativeTarget,
                    sourceLanguage: subtitleData.sourceLanguage || 'unknown',
                    targetLanguage: subtitleData.targetLanguage || null,
                    cueType: 'original',
                });
            });
        }

        if (subtitleData.availableLanguages) {
            console.log(
                `${logPrefix}: Available subtitle languages:`,
                subtitleData.availableLanguages.map(
                    (lang) => `${lang.normalizedCode} (${lang.displayName})`
                )
            );
        }

        if (!useNativeTarget && parsedOriginalCues.length > 0) {
            processSubtitleQueue(activePlatform, logPrefix);
        }
    } else {
        console.warn(
            `${logPrefix}: VTT parsing yielded no cues for videoId '${currentVideoId}'. VTT URL from platform: ${subtitleData.url}`
        );
    }
}

export function handleVideoIdChange(newVideoId, logPrefix = 'SubtitleUtils') {
    console.log(
        `${logPrefix}: Video context changing from '${currentVideoId || 'null'}' to '${newVideoId}'.`
    );
    if (originalSubtitleElement) originalSubtitleElement.innerHTML = '';
    if (translatedSubtitleElement) translatedSubtitleElement.innerHTML = '';

    if (currentVideoId && currentVideoId !== newVideoId) {
        subtitleQueue = subtitleQueue.filter(
            (cue) => cue.videoId !== currentVideoId
        );
    }
    currentVideoId = newVideoId;
}

export async function processSubtitleQueue(
    activePlatform,
    logPrefix = 'SubtitleUtils'
) {
    if (processingQueue) return;
    if (!activePlatform || !subtitlesActive) return;

    const videoElement = activePlatform.getVideoElement();
    if (!videoElement) return;

    const platformVideoId = activePlatform.getCurrentVideoId();
    if (!platformVideoId) return;

    if (!progressBarObserver && findProgressBarIntervalId) {
        console.log(
            `${logPrefix}: Progress bar observer setup in progress. Deferring queue processing slightly.`
        );
        setTimeout(() => processSubtitleQueue(activePlatform, logPrefix), 200);
        return;
    }

    let timeSource = videoElement.currentTime;

    // Only use progress bar for platforms that support it
    if (activePlatform.supportsProgressBarTracking?.() !== false) {
        const sliderElement = activePlatform.getProgressBarElement();

        if (sliderElement && progressBarObserver) {
            const nowStr = sliderElement.getAttribute('aria-valuenow');
            const maxStr = sliderElement.getAttribute('aria-valuemax');

            if (nowStr && maxStr) {
                const valuenow = parseFloat(nowStr);
                const valuemax = parseFloat(maxStr);
                const videoDuration = videoElement.duration;

                if (!isNaN(valuenow) && !isNaN(valuemax) && valuemax > 0) {
                    if (!isNaN(videoDuration) && videoDuration > 0) {
                        timeSource = (valuenow / valuemax) * videoDuration;
                    } else {
                        timeSource = valuenow;
                    }
                }
            }
        }
    }

    const currentTime = timeSource + userSubtitleTimeOffset;

    const relevantCues = subtitleQueue.filter(
        (cue) =>
            cue.videoId === platformVideoId &&
            cue.original && // Has original text
            !cue.translated && // Not yet translated
            !cue.useNativeTarget && // Don't translate if using native target
            cue.end >= currentTime // Cue is still relevant or upcoming
    );

    relevantCues.sort((a, b) => a.start - b.start);
    const cuesToProcess = relevantCues.slice(0, userTranslationBatchSize);

    if (cuesToProcess.length === 0) return;

    processingQueue = true;

    try {
        for (let i = 0; i < cuesToProcess.length; i++) {
            const cueToProcess = cuesToProcess[i];

            try {
                const response = await new Promise((resolve, reject) => {
                    chrome.runtime.sendMessage(
                        {
                            action: 'translate',
                            text: cueToProcess.original,
                            targetLang: userTargetLanguage,
                            cueStart: cueToProcess.start,
                            cueVideoId: cueToProcess.videoId,
                        },
                        (res) => {
                            if (chrome.runtime.lastError) {
                                const err = new Error(
                                    chrome.runtime.lastError.message
                                );
                                err.errorType = 'TRANSLATION_REQUEST_ERROR';
                                reject(err);
                            } else if (res && res.error) {
                                const err = new Error(res.details || res.error);
                                err.errorType =
                                    res.errorType || 'TRANSLATION_API_ERROR';
                                reject(err);
                            } else if (
                                res &&
                                res.translatedText !== undefined &&
                                res.cueStart !== undefined &&
                                res.cueVideoId !== undefined
                            ) {
                                resolve(res);
                            } else {
                                const err = new Error(
                                    'Malformed response from background for translation. Response: ' +
                                        JSON.stringify(res)
                                );
                                err.errorType = 'TRANSLATION_REQUEST_ERROR';
                                reject(err);
                            }
                        }
                    );
                });

                // Find the cue in the main queue again to ensure context hasn't changed dramatically
                const cueInMainQueue = subtitleQueue.find(
                    (c) =>
                        c.videoId === response.cueVideoId &&
                        c.start === response.cueStart &&
                        c.original === response.originalText
                );

                const currentContextVideoId = activePlatform
                    ? activePlatform.getCurrentVideoId()
                    : null;
                if (
                    cueInMainQueue &&
                    cueInMainQueue.videoId === currentContextVideoId
                ) {
                    cueInMainQueue.translated = response.translatedText;
                } else {
                    console.warn(
                        `${logPrefix}: Could not find/match cue post-translation or context changed. VideoID: ${response.cueVideoId}, Start: ${response.cueStart}, Current Context ID: ${currentContextVideoId}`
                    );
                }

                if (i < cuesToProcess.length - 1 && userTranslationDelay > 0) {
                    await new Promise((resolve) =>
                        setTimeout(resolve, userTranslationDelay)
                    );
                }
            } catch (error) {
                console.error(
                    `${logPrefix}: Translation failed for (VideoID '${cueToProcess.videoId}', Start ${cueToProcess.start.toFixed(2)}): "${cueToProcess.original.substring(0, 30)}..."`,
                    error.message,
                    error.errorType
                );
                const cueInQueueOnError = subtitleQueue.find(
                    (c) =>
                        c.start === cueToProcess.start &&
                        c.original === cueToProcess.original &&
                        c.videoId === cueToProcess.videoId
                );
                if (cueInQueueOnError) {
                    const errorType =
                        error.errorType || 'TRANSLATION_GENERIC_ERROR';
                    cueInQueueOnError.translated = getLocalizedErrorMessage(
                        errorType,
                        error.message
                    );
                }
            }
        }
    } finally {
        processingQueue = false;
    }

    // Check if more cues need processing for the current video context
    const currentContextVideoIdForNextCheck = activePlatform
        ? activePlatform.getCurrentVideoId()
        : null;
    const moreRelevantCuesExist = subtitleQueue.some(
        (cue) =>
            cue.videoId === currentContextVideoIdForNextCheck &&
            cue.original &&
            !cue.translated &&
            cue.end >= currentTime
    );

    if (
        subtitlesActive &&
        currentContextVideoIdForNextCheck &&
        moreRelevantCuesExist
    ) {
        setTimeout(() => processSubtitleQueue(activePlatform, logPrefix), 50);
    }
}

export async function loadInitialSettings() {
    const settingsToGet = {
        subtitlesEnabled: true,
        targetLanguage: 'zh-CN',
        originalLanguage: 'en',
        subtitleTimeOffset: 0.3,
        subtitleLayoutOrder: 'original_top',
        subtitleOrientation: 'column',
        subtitleFontSize: 1.1,
        subtitleGap: 0.3,
        translationBatchSize: 3,
        translationDelay: 150,
        useNativeSubtitles: true,
    };

    try {
        const items = await chrome.storage.sync.get(settingsToGet);
        subtitlesActive =
            items.subtitlesEnabled !== undefined
                ? items.subtitlesEnabled
                : settingsToGet.subtitlesEnabled;
        userTargetLanguage =
            items.targetLanguage || settingsToGet.targetLanguage;
        userOriginalLanguage =
            items.originalLanguage || settingsToGet.originalLanguage;
        userSubtitleTimeOffset =
            items.subtitleTimeOffset !== undefined
                ? items.subtitleTimeOffset
                : settingsToGet.subtitleTimeOffset;
        userSubtitleLayoutOrder =
            items.subtitleLayoutOrder || settingsToGet.subtitleLayoutOrder;
        userSubtitleOrientation =
            items.subtitleOrientation || settingsToGet.subtitleOrientation;
        userSubtitleFontSize =
            items.subtitleFontSize || settingsToGet.subtitleFontSize;
        userSubtitleGap = items.subtitleGap || settingsToGet.subtitleGap;
        userTranslationBatchSize =
            items.translationBatchSize || settingsToGet.translationBatchSize;
        userTranslationDelay =
            items.translationDelay || settingsToGet.translationDelay;
        userUseNativeSubtitles =
            items.useNativeSubtitles !== undefined
                ? items.useNativeSubtitles
                : settingsToGet.useNativeSubtitles;

        return {
            active: subtitlesActive,
            lang: userTargetLanguage,
            originalLang: userOriginalLanguage,
            offset: userSubtitleTimeOffset,
            order: userSubtitleLayoutOrder,
            orientation: userSubtitleOrientation,
            fontSize: userSubtitleFontSize,
            gap: userSubtitleGap,
            batchSize: userTranslationBatchSize,
            delay: userTranslationDelay,
            useNative: userUseNativeSubtitles,
        };
    } catch (e) {
        console.error('SubtitleUtils: Error loading initial settings:', e);
        return {
            active: true,
            lang: 'zh-CN',
            originalLang: 'en',
            offset: 0.3,
            order: 'original_top',
            orientation: 'column',
            fontSize: 1.1,
            gap: 0.3,
            batchSize: 3,
            delay: 150,
            useNative: true,
        };
    }
}<|MERGE_RESOLUTION|>--- conflicted
+++ resolved
@@ -4,7 +4,6 @@
 console.log('Subtitle utilities module loaded');
 const localizedErrorMessages = {
     TRANSLATION_API_ERROR: {
-<<<<<<< HEAD
         en: "[Translation API Error. Check settings or try another provider.]",
         es: "[Error de API de Traducción. Revisa la configuración o prueba otro proveedor.]",
         ja: "[翻訳API エラー。設定を確認するか、他のプロバイダーを試してください。]",
@@ -28,22 +27,6 @@
         'zh-CN': "[翻译失败。请重试或检查设置。]",
         'zh-TW': "[翻譯失敗。請重試或檢查設定。]"
     }
-=======
-        en: '[Translation API Error. Check settings or try another provider.]',
-        es: '[Error de API de Traducción. Revisa la configuración o prueba otro proveedor.]',
-        'zh-CN': '[翻译API错误。请检查设置或尝试其他翻译源。]',
-    },
-    TRANSLATION_REQUEST_ERROR: {
-        en: '[Translation Request Error. Please try again.]',
-        es: '[Error en la Solicitud de Traducción. Por favor, inténtalo de nuevo.]',
-        'zh-CN': '[翻译请求错误。请重试。]',
-    },
-    TRANSLATION_GENERIC_ERROR: {
-        en: '[Translation Failed. Please try again or check settings.]',
-        es: '[Traducción Fallida. Por favor, inténtalo de nuevo o revisa la configuración.]',
-        'zh-CN': '[翻译失败。请重试或检查设置。]',
-    },
->>>>>>> 9c496178
 };
 
 export function getUILanguage() {
