--- conflicted
+++ resolved
@@ -427,18 +427,7 @@
             );
 
             if (result.success) {
-<<<<<<< HEAD
                 showTestResult(getLocalizedText('deeplTestSuccessSimple', '✅ DeepL API test successful!'), 'success');
-=======
-                showTestResult(
-                    getLocalizedText(
-                        'deeplTestSuccess',
-                        '✅ DeepL API test successful! Translated "Hello" to "%s"',
-                        result.translatedText
-                    ),
-                    'success'
-                );
->>>>>>> 9c496178
             } else {
                 let fallbackMessage;
 
