--- conflicted
+++ resolved
@@ -1,6 +1,5 @@
 <!doctype html>
 <html lang="en">
-<<<<<<< HEAD
 <head>
     <meta charset="UTF-8">
     <meta name="viewport" content="width=device-width, initial-scale=1.0">
@@ -51,61 +50,7 @@
                                 <span class="toggle-inner"></span>
                                 <span class="toggle-switch-handle"></span>
                             </label>
-=======
-    <head>
-        <meta charset="UTF-8" />
-        <meta name="viewport" content="width=device-width, initial-scale=1.0" />
-        <title data-i18n="optionsPageTitle">DualSub Options</title>
-        <link rel="stylesheet" href="options.css" />
-    </head>
-    <body>
-        <div class="container">
-            <aside class="sidebar">
-                <header>
-                    <h1 data-i18n="optionsH1Title">DualSub</h1>
-                </header>
-                <nav>
-                    <ul>
-                        <li>
-                            <a
-                                href="#general"
-                                class="active"
-                                data-i18n="navGeneral"
-                                >General</a
-                            >
-                        </li>
-                        <li>
-                            <a href="#translation" data-i18n="navTranslation"
-                                >Translation</a
-                            >
-                        </li>
-                        <li>
-                            <a href="#providers" data-i18n="navProviders"
-                                >Providers</a
-                            >
-                        </li>
-                        <li><a href="#about" data-i18n="navAbout">About</a></li>
-                    </ul>
-                </nav>
-            </aside>
-            <main class="content">
-                <section id="general">
-                    <h2 data-i18n="sectionGeneral">General</h2>
-                    <div class="setting-card">
-                        <h3 data-i18n="cardUILanguageTitle">UI Language</h3>
-                        <p data-i18n="cardUILanguageDesc">
-                            Choose the display language for the extension's
-                            interface.
-                        </p>
-                        <div class="setting">
-                            <label for="uiLanguage" data-i18n="uiLanguageLabel"
-                                >Language:</label
-                            >
-                            <select id="uiLanguage">
-                                <option value="en">English</option>
-                                <option value="zh-CN">中文 (简体)</option>
-                            </select>
->>>>>>> 9c496178
+
                         </div>
                     </div>
                     <div class="setting-card">
