# DualSub - Dual Language Subtitles for Streaming

[中文版 | Chinese Version](README_zh.md)

![Version](https://img.shields.io/github/v/release/QuellaMC/DualSub.svg)
![Last Commit](https://img.shields.io/github/last-commit/QuellaMC/DualSub.svg)
![License](https://img.shields.io/badge/License-CC%20BY--NC--SA%204.0-lightgrey.svg)
![Manifest](https://img.shields.io/badge/Manifest-v3-blue.svg)

**DualSub** is a powerful Chrome extension that enhances your streaming experience by displaying dual language subtitles simultaneously. Perfect for language learning, accessibility, or simply enjoying content in multiple languages at once.

## 📋 Table of Contents

- [Features](#-features)
- [Supported Platforms](#-supported-platforms)
- [Translation Providers](#-translation-providers)
- [AI Context Analysis](#-ai-context-analysis)
- [Installation](#-installation)
- [Quick Start](#-quick-start)
- [Configuration](#-configuration)
- [Development Setup](#-development-setup)
- [Architecture](#-architecture)
- [Contributing](#-contributing)
- [Testing](#-testing)
- [License](#-license)
- [Changelog](#-changelog)

## ✨ Features

### Core Functionality

- **🎬 Dual Subtitle Display**: Show original and translated subtitles simultaneously
- **🌐 Multi-Platform Support**: Works on Netflix and Disney+ with platform-specific optimizations
- **🔄 Multiple Translation Providers**: Choose from Google, Microsoft, DeepL, and OpenAI-compatible services
- **🎯 Smart Translation**: Automatic fallback between providers and intelligent batching

### Customization Options

- **📐 Flexible Layouts**: Vertical (top/bottom) or horizontal (left/right) subtitle arrangements
- **🎨 Appearance Control**: Adjustable font sizes, spacing, and display order
- **📍 Vertical Positioning**: Precise control over subtitle placement on screen
- **⏱️ Timing Precision**: Fine-tune subtitle synchronization with offset controls
- **🌍 Multi-Language UI**: Interface available in 6 languages (EN, ES, JA, KO, ZH-CN, ZH-TW)

### Advanced Features

- **🤖 AI Context Analysis**: Get cultural, historical, and linguistic explanations for subtitle content using OpenAI or Google Gemini
- **⚙️ Performance Tuning**: Configurable batch sizes and request delays for optimal performance
- **🔧 Advanced Options**: Comprehensive settings page with provider-specific configurations
- **📊 Logging System**: Detailed debugging with configurable log levels
- **🔄 Official Subtitle Integration**: Use platform's native subtitles when available (Netflix)

## 🎯 Supported Platforms

| Platform    | Status          | Features                                                |
| ----------- | --------------- | ------------------------------------------------------- |
| **Netflix** | ✅ Full Support | Official subtitle integration, SPA navigation detection |
| **Disney+** | ✅ Full Support | M3U8 playlist parsing, video detection                  |

### Platform-Specific Features

- **Netflix**: Enhanced SPA navigation detection, official translation support
- **Disney+**: Advanced M3U8 subtitle extraction, multiple URL pattern support

## 🔄 Translation Providers

| Provider                | Type | Quality    | Setup Required | Notes                             |
| ----------------------- | ---- | ---------- | -------------- | --------------------------------- |
| **DeepL Free**          | Free | ⭐⭐⭐⭐⭐ | None           | Recommended default, high quality |
| **Google Translate**    | Free | ⭐⭐⭐⭐   | None           | Fast, wide language support       |
| **Microsoft Translate** | Free | ⭐⭐⭐⭐   | None           | Good performance, reliable        |
| **DeepL API**           | Paid | ⭐⭐⭐⭐⭐ | API Key        | Highest quality, usage limits     |
| **OpenAI Compatible**   | Paid | ⭐⭐⭐⭐⭐ | API Key        | Supports Gemini models            |

### Provider Features

- **Automatic Fallback**: Seamlessly switches between providers if one fails
- **Rate Limiting**: Intelligent request management to avoid API limits
- **Batch Processing**: Optimized translation of multiple subtitle segments

## 🤖 AI Context Analysis

**AI Context Analysis** is an advanced feature that provides intelligent explanations for cultural references, historical context, and linguistic nuances found in subtitle content. Perfect for language learners and viewers who want deeper understanding of the content they're watching.

### What It Does

The AI Context Analysis feature analyzes selected text from subtitles and provides three types of insights:

- **🏛️ Cultural Context**: Explanations of cultural references, customs, and social norms
- **📚 Historical Context**: Background information about historical events, periods, or figures
- **🔤 Linguistic Context**: Grammar explanations, idioms, wordplay, and language-specific nuances

### How to Use

1. **Enable the Feature**: Go to Advanced Settings and enable "AI Context Analysis"
2. **Configure Provider**: Set up your preferred AI provider (OpenAI or Google Gemini) with API key
3. **Select Text**: While watching content, click on words or select phrases in the subtitles
4. **View Analysis**: An interactive modal will appear with detailed context explanations
5. **Explore Results**: Browse through cultural, historical, and linguistic insights

### Supported AI Providers

| Provider        | Models Available           | Setup Required | Quality    | Notes                           |
| --------------- | -------------------------- | -------------- | ---------- | ------------------------------- |
| **OpenAI GPT**  | GPT-4.1 Mini, GPT-4o      | API Key        | ⭐⭐⭐⭐⭐ | Recommended for best results    |
| **Google Gemini** | Gemini 2.5 Flash, Pro   | API Key        | ⭐⭐⭐⭐⭐ | Fast responses, good quality    |

### Setup Requirements

#### Prerequisites
- Valid API key from OpenAI or Google
- Internet connection for AI analysis
- Supported streaming platform (Netflix, Disney+)

#### Configuration Steps

1. **Get an API Key**:
   - **OpenAI**: Visit [OpenAI API](https://platform.openai.com/api-keys) and create an API key
   - **Google Gemini**: Visit [Google AI Studio](https://aistudio.google.com/app/apikey) and generate an API key

2. **Configure in DualSub**:
   - Click the DualSub icon → "Advanced Settings"
   - Navigate to "AI Context Analysis" section
   - Enable "AI Context Analysis"
   - Select your preferred provider
   - Enter your API key
   - Choose your preferred model

3. **Test the Setup**:
   - Use the "Test Connection" button to verify your configuration
   - Start watching content and try selecting subtitle text

### Usage Examples

#### Language Learning
Perfect for understanding cultural references and idioms:
```
Selected: "It's raining cats and dogs"
→ Linguistic: English idiom meaning "raining heavily"
→ Cultural: Common expression in English-speaking countries
```

#### Historical Content
Get context for historical references:
```
Selected: "During the Meiji Restoration"
→ Historical: Period of political revolution in Japan (1868-1912)
→ Cultural: Transformation from feudal to modern society
```

#### Cultural Understanding
Learn about cultural practices and customs:
```
Selected: "Bowing deeply"
→ Cultural: Traditional Japanese greeting showing respect
→ Linguistic: Different bow depths convey different levels of formality
```

### Performance & Costs

- **Response Time**: Typically 2-5 seconds depending on provider
- **Rate Limiting**: Built-in protection against API limits (60 requests/minute)
- **Caching**: Results are cached for 1 hour to reduce API calls
- **Cost**: Varies by provider (typically $0.001-0.01 per analysis)

### Privacy & Security

- **Data Handling**: Only selected text is sent to AI providers
- **No Storage**: Analysis results are not permanently stored
- **API Security**: All requests use secure HTTPS connections
- **Local Caching**: Temporary caching improves performance without compromising privacy

## 📦 Installation

### Option 1: Manual Installation (Recommended for Development)

1. **Download the Extension**

    ```bash
    git clone https://github.com/QuellaMC/DualSub.git
    cd DualSub
    ```

2. **Install Dependencies** (for development)

    ```bash
    npm install
    ```

3. **Load in Chrome**
    - Open Chrome and navigate to `chrome://extensions`
    - Enable "Developer mode" (toggle in top-right corner)
    - Click "Load unpacked"
    - Select the `DualSub` directory

4. **Verify Installation**
    - The DualSub icon should appear in your Chrome toolbar
    - Visit Netflix or Disney+ to test functionality

### Option 2: Chrome Web Store (Coming Soon)

_The extension will be available on the Chrome Web Store in a future release._

## 🚀 Quick Start

1. **Install the Extension** following the instructions above
2. **Visit a Supported Platform** (Netflix or Disney+)
3. **Start Playing a Video** with subtitles enabled
4. **Click the DualSub Icon** in your toolbar to open settings
5. **Enable Dual Subtitles** and select your target language
6. **Enjoy!** Original and translated subtitles will appear simultaneously
7. **Optional**: Enable AI Context Analysis for deeper understanding

### First-Time Setup Tips

- Start with **DeepL Free** provider (default) for best quality
- Use **Top/Bottom layout** for easier reading
- Adjust **font size** and **gap** for optimal viewing
- Enable **hide official subtitles** to avoid overlap
- For AI Context: Set up OpenAI or Gemini API key in Advanced Settings

## ⚙️ Configuration

### Popup Settings (Quick Access)

Click the DualSub icon in your toolbar to access:

- **🔄 Enable/Disable**: Toggle dual subtitle functionality
- **🌐 Translation Provider**: Choose your preferred translation service
- **🎯 Target Language**: Select translation language from 50+ options
- **📐 Layout Options**: Top/Bottom or Left/Right arrangement
- **🎨 Appearance**: Font size, spacing, and display order
- **⏱️ Timing**: Subtitle offset adjustment (±10 seconds)

### Advanced Options Page

Access via popup → "Advanced Settings" for:

#### General Settings

- **🌍 UI Language**: Choose interface language (EN, ES, JA, KO, ZH-CN, ZH-TW)
- **👁️ Hide Official Subtitles**: Remove platform's native subtitles
- **📊 Logging Level**: Control debug information (Off/Error/Warn/Info/Debug)

#### Translation Settings

- **🔧 Provider Configuration**: API keys for premium services
- **⚡ Performance Tuning**: Batch size (1-10) and request delay (50-1000ms)
- **🔄 Provider Testing**: Test API connections before use

#### AI Context Analysis Settings

- **🤖 Feature Toggle**: Enable/disable AI context analysis
- **🔑 Provider Selection**: Choose between OpenAI GPT or Google Gemini
- **🎯 Context Types**: Select analysis types (Cultural, Historical, Linguistic)
- **⚙️ API Configuration**: Set API keys, models, and endpoints
- **⏱️ Performance**: Configure timeout, rate limits, and caching
- **🧪 Testing**: Test API connections and model availability

#### Provider-Specific Settings

- **DeepL API**: API key and plan selection (Free/Pro)
- **OpenAI Compatible**: API key, base URL, and model configuration
- **OpenAI Context**: API key and model selection for context analysis
- **Google Gemini**: API key and model configuration for context analysis

### Configuration Examples

**For Language Learning:**

```
Translation Provider: DeepL Free
Layout: Top/Bottom
Display Order: Original First
Font Size: Large
AI Context: Enabled (OpenAI GPT-4.1 Mini)
Context Types: Cultural, Historical, Linguistic
```

**For Performance:**

```
Translation Batch Size: 5
Request Delay: 100ms
Translation Provider: Google Translate
AI Context: Enabled (Google Gemini Flash)
Context Cache: Enabled
```

**For Advanced Users:**

```
Translation Provider: OpenAI Compatible
AI Context Provider: OpenAI GPT-4.1 Mini
Context Types: All
Rate Limit: 60 requests/minute
Cache TTL: 1 hour
Debug Logging: Enabled
```

## 🛠️ Development Setup

### Prerequisites

- **Node.js** 18+ and npm
- **Google Chrome** with Developer mode enabled
- **Git** for version control

### Setup Instructions

1. **Clone and Install**

    ```bash
    git clone https://github.com/QuellaMC/DualSub.git
    cd DualSub
    npm install
    ```

2. **Development Commands**

    ```bash
    # Code formatting
    npm run format

    # Linting
    npm run lint
    npm run lint:fix

    # Testing
    npm test
    npm run test:watch
    ```

3. **Load Extension for Testing**
    - Follow manual installation steps above
    - Reload extension after making changes

### Project Structure

```
DualSub/
├── content_scripts/     # Platform-specific content scripts
├── translation_providers/ # Translation service implementations
├── services/           # Core services (config, logging)
├── popup/             # Extension popup interface
├── options/           # Advanced settings page
├── utils/             # Shared utilities
├── test-utils/        # Testing infrastructure
├── _locales/          # Internationalization files
└── icons/             # Extension icons
```

## 🏗️ Architecture

DualSub uses a modern, modular architecture built on several key design patterns:

### Core Architecture

- **📐 Template Method Pattern**: `BaseContentScript` provides common functionality with platform-specific implementations
- **🔌 Dependency Injection**: Dynamic module loading for better testability and loose coupling
- **📡 Event-Driven Design**: Extensible message handling with action-based routing
- **🧹 Resource Management**: Comprehensive cleanup system preventing memory leaks

### Key Components

- **Content Scripts**: Platform-specific implementations extending `BaseContentScript`
- **Translation Providers**: Modular translation services with automatic fallback
- **Configuration Service**: Centralized settings management with validation
- **Logging System**: Cross-context logging with configurable levels

For detailed technical documentation, see:

- [Architecture Overview](content_scripts/ARCHITECTURE.md)
- [API Reference](content_scripts/API_REFERENCE.md)
- [Platform Implementation Guide](content_scripts/PLATFORM_IMPLEMENTATION_GUIDE.md)

## 🤝 Contributing

We welcome contributions! Please follow these guidelines:

### Code Standards

- **ESLint + Prettier**: Code must pass linting and formatting checks
- **ES Modules**: Use modern JavaScript module syntax
- **Testing**: All new features require comprehensive tests
- **Documentation**: Update relevant documentation for changes

### Development Workflow

1. **Fork** the repository
2. **Create** a feature branch (`git checkout -b feature/amazing-feature`)
3. **Write** tests for your changes
4. **Ensure** all tests pass (`npm test`)
5. **Format** code (`npm run format`)
6. **Lint** code (`npm run lint:fix`)
7. **Commit** changes (`git commit -m 'Add amazing feature'`)
8. **Push** to branch (`git push origin feature/amazing-feature`)
9. **Open** a Pull Request

### Adding New Features

#### New Translation Providers

1. Create provider in `translation_providers/` directory
2. Implement `async function translate(text, sourceLang, targetLang)`
3. Add to `background.js` providers object
4. Update `popup/popup.js` and `options/options.js`
5. Add comprehensive tests

#### New Streaming Platforms

1. Extend `BaseContentScript` class
2. Implement required abstract methods
3. Create platform-specific configuration
4. Update `manifest.json` content scripts
5. Add platform tests

### Code Review Process

- All submissions require review
- Tests must pass CI/CD pipeline
- Documentation must be updated
- Breaking changes require discussion

## 🧪 Testing

DualSub includes a comprehensive testing framework:

### Running Tests

```bash
# Run all tests
npm test

# Watch mode for development
npm run test:watch

# Run specific test file
npm test -- background.test.js

# Run tests with coverage
npm test -- --coverage
```

### Test Structure

- **Unit Tests**: Individual component testing
- **Integration Tests**: Cross-component functionality
- **Mock Infrastructure**: Chrome API and DOM mocking
- **Test Utilities**: Shared testing helpers and fixtures

### Testing Guidelines

- **Coverage**: Aim for >80% code coverage
- **Isolation**: Tests should not depend on each other
- **Mocking**: Use provided mocks for Chrome APIs
- **Assertions**: Clear, descriptive test assertions

## 📄 License

This project is licensed under the **Creative Commons Attribution-NonCommercial-ShareAlike 4.0 International License (CC BY-NC-SA 4.0)**.

[![CC BY-NC-SA 4.0](https://licensebuttons.net/l/by-nc-sa/4.0/88x31.png)](http://creativecommons.org/licenses/by-nc-sa/4.0/)

### License Summary

- ✅ **Share**: Copy and redistribute the material
- ✅ **Adapt**: Remix, transform, and build upon the material
- ❌ **Commercial Use**: Not permitted
- 📝 **Attribution**: Must give appropriate credit
- 🔄 **ShareAlike**: Must distribute under same license

For full license terms, see [LICENSE](LICENSE) file.

## 📋 Changelog

<<<<<<< HEAD
### Version 2.1.0 (Current)

- 📍 Added vertical position control for precise subtitle placement on screen
- 🎨 Enhanced appearance customization with new positioning options
- ⚙️ Improved user interface with vertical position slider control
=======
### Version 2.0.0 (Current)

- 🤖 **NEW**: AI Context Analysis feature with OpenAI and Google Gemini support
- 🎯 Interactive subtitle text selection with cultural, historical, and linguistic explanations
- 🔑 Comprehensive API key management and provider configuration
- 🚀 Implemented universal batch translation system for improved performance
- ⚡ Added provider-specific batch size optimization (80-90% reduction in API calls)
- 🔧 Enhanced translation efficiency with intelligent batching and delimiter approach
- 📊 Improved subtitle processing with configurable batch sizes and concurrent processing
- 🧠 Advanced caching and rate limiting for AI context requests
>>>>>>> cc088bc9

### Version 1.5.0

- 🚀 Implemented universal batch translation system for improved performance
- ⚡ Added provider-specific batch size optimization (80-90% reduction in API calls)
- 🔧 Enhanced translation efficiency with intelligent batching and delimiter approach
- 📊 Improved subtitle processing with configurable batch sizes and concurrent processing

### Version 1.4.0

- ✨ Added Netflix support with official subtitle integration
- 🔄 Implemented multiple translation providers with fallback
- 🌐 Added multi-language UI support (6 languages)
- ⚙️ Introduced advanced options page
- 🏗️ Refactored architecture with Template Method pattern
- 🧪 Added comprehensive testing framework
- 📊 Implemented configurable logging system
- 🔧 Enhanced configuration management

### Previous Versions

_For detailed version history, see [GitHub Releases](https://github.com/QuellaMC/DualSub/releases)_

---

## 📞 Support & Community

- **🐛 Bug Reports**: [GitHub Issues](https://github.com/QuellaMC/DualSub/issues)
- **💡 Feature Requests**: [GitHub Discussions](https://github.com/QuellaMC/DualSub/discussions)
- **📖 Documentation**: [Wiki](https://github.com/QuellaMC/DualSub/wiki)

---

**⚠️ Disclaimer**: This extension is not officially affiliated with Netflix, Disney+, or any streaming platform. All trademarks belong to their respective owners.<|MERGE_RESOLUTION|>--- conflicted
+++ resolved
@@ -474,13 +474,13 @@
 
 ## 📋 Changelog
 
-<<<<<<< HEAD
+
 ### Version 2.1.0 (Current)
 
 - 📍 Added vertical position control for precise subtitle placement on screen
 - 🎨 Enhanced appearance customization with new positioning options
 - ⚙️ Improved user interface with vertical position slider control
-=======
+
 ### Version 2.0.0 (Current)
 
 - 🤖 **NEW**: AI Context Analysis feature with OpenAI and Google Gemini support
@@ -491,7 +491,6 @@
 - 🔧 Enhanced translation efficiency with intelligent batching and delimiter approach
 - 📊 Improved subtitle processing with configurable batch sizes and concurrent processing
 - 🧠 Advanced caching and rate limiting for AI context requests
->>>>>>> cc088bc9
 
 ### Version 1.5.0
 
