{
    "appName": { "message": "DualSub" },
    "appDesc": { "message": "在流媒体平台上显示双语字幕。" },
    "pageTitle": { "message": "DualSub 设置" },
    "h1Title": { "message": "DualSub" },
    "enableSubtitlesLabel": { "message": "启用双语字幕：" },
    "useNativeSubtitlesLabel": { "message": "使用官方字幕：" },
    "originalLanguageLabel": { "message": "原始语言：" },
    "translationSettingsLegend": { "message": "翻译设置" },
    "providerLabel": { "message": "提供商：" },
    "targetLanguageLabel": { "message": "翻译为：" },
    "batchSizeLabel": { "message": "批量大小：" },
    "requestDelayLabel": { "message": "请求延迟 (ms)：" },
    "subtitleAppearanceTimingLegend": { "message": "字幕外观和时序" },
    "displayOrderLabel": { "message": "显示顺序：" },
    "layoutLabel": { "message": "布局：" },
    "fontSizeLabel": { "message": "字体大小：" },
    "verticalGapLabel": { "message": "垂直间距：" },
    "timeOffsetLabel": { "message": "时间偏移(秒)：" },
    "displayOrderOriginalFirst": { "message": "原文在上" },
    "displayOrderTranslationFirst": { "message": "译文在上" },
    "layoutTopBottom": { "message": "上下排列" },
    "layoutLeftRight": { "message": "左右排列" },
    "uiLanguageLabel": { "message": "语言：" },
    "openOptionsButton": { "message": "高级设置" },
    "statusLanguageSetTo": { "message": "刷新页面后生效：" },
    "statusDualEnabled": { "message": "双语字幕已启用。（刷新页面）" },
    "statusDualDisabled": { "message": "双语字幕已禁用。（刷新页面）" },
    "statusSmartTranslationEnabled": {
        "message": "智能翻译已启用。（刷新页面）"
    },
    "statusSmartTranslationDisabled": {
        "message": "智能翻译已禁用。（刷新页面）"
    },
    "statusOriginalLanguage": { "message": "刷新页面后生效：" },
    "statusTimeOffset": { "message": "时间偏移：" },
    "statusDisplayOrderUpdated": { "message": "显示顺序已更新。" },
    "statusLayoutOrientationUpdated": { "message": "布局方向已更新。" },
    "statusFontSize": { "message": "字体大小：" },
    "statusVerticalGap": { "message": "垂直间距：" },
    "statusInvalidOffset": { "message": "无效偏移，已还原。" },
    "statusSettingNotApplied": { "message": "设置未应用。请刷新页面。" },

    "optionsPageTitle": { "message": "DualSub 选项" },
    "optionsH1Title": { "message": "DualSub" },
    "navGeneral": { "message": "常规" },
    "navTranslation": { "message": "翻译" },
    "navProviders": { "message": "提供商" },
    "navAbout": { "message": "关于" },
    "sectionGeneral": { "message": "常规" },
    "cardUILanguageTitle": { "message": "界面语言" },
    "cardUILanguageDesc": { "message": "选择扩展界面的显示语言。" },
    "cardHideOfficialSubtitlesTitle": { "message": "隐藏官方字幕" },
    "cardHideOfficialSubtitlesDesc": {
        "message": "当 DualSub 激活时，隐藏视频平台的官方字幕。"
    },
    "hideOfficialSubtitlesLabel": { "message": "隐藏官方字幕：" },
    "sectionTranslation": { "message": "翻译" },
    "cardTranslationEngineTitle": { "message": "翻译引擎" },
    "cardTranslationEngineDesc": { "message": "选择您喜欢的翻译服务。" },
    "cardPerformanceTitle": { "message": "性能" },
    "cardPerformanceDesc": {
        "message": "调整扩展处理翻译请求的方式，以平衡速度和稳定性。"
    },
    "sectionProviders": { "message": "提供商设置" },
    "cardDeepLTitle": { "message": "DeepL" },
    "cardDeepLDesc": {
        "message": "输入您的 DeepL 翻译 API 密钥。选择免费或专业版计划。"
    },
    "apiKeyLabel": { "message": "API 密钥：" },
    "apiPlanLabel": { "message": "API 计划：" },
    "apiPlanFree": { "message": "DeepL API 免费版" },
    "apiPlanPro": { "message": "DeepL API 专业版" },
    "sectionAbout": { "message": "关于" },
    "cardAboutTitle": { "message": "DualSub" },
    "aboutVersion": { "message": "版本" },
    "aboutDescription": {
        "message": "此扩展帮助您在各种平台上观看双语字幕视频。"
    },
    "aboutDevelopment": { "message": "由 QuellaMC & 1jifang 开发。" },

    "lang_en": { "message": "英语" },
    "lang_es": { "message": "西班牙语" },
    "lang_fr": { "message": "法语" },
    "lang_de": { "message": "德语" },
    "lang_it": { "message": "意大利语" },
    "lang_pt": { "message": "葡萄牙语" },
    "lang_ja": { "message": "日语" },
    "lang_ko": { "message": "韩语" },
    "lang_zh_CN": { "message": "中文 (简体)" },
    "lang_zh_TW": { "message": "中文 (繁体)" },
    "lang_ru": { "message": "俄语" },
    "lang_ar": { "message": "阿拉伯语" },
    "lang_hi": { "message": "印地语" },

<<<<<<< HEAD
  "testDeepLButton": { "message": "测试 DeepL 连接" },
  "deeplApiKeyError": { "message": "请先输入您的 DeepL API 密钥。" },
  "testingButton": { "message": "测试中..." },
  "testingConnection": { "message": "正在测试 DeepL 连接..." },
  "deeplTestSuccess": { "message": "✅ DeepL API 测试成功！将 \"Hello\" 翻译为 \"%s\"" },
  "deeplTestSuccessSimple": { "message": "✅ DeepL API 测试成功！" },
  "deeplTestUnexpectedFormat": { "message": "⚠️ DeepL API 响应但格式异常" },
  "deeplTestInvalidKey": { "message": "❌ DeepL API 密钥无效或被拒绝。" },
  "deeplTestQuotaExceeded": { "message": "❌ DeepL API 配额已超限。请检查您的使用限制。" },
  "deeplTestApiError": { "message": "❌ DeepL API 错误 (%d)：%s" },
  "deeplTestNetworkError": { "message": "❌ 网络错误：无法连接到 DeepL API。请检查您的网络连接。" },
  "deeplTestGenericError": { "message": "❌ 测试失败：%s" },
  "deepLApiUnavailable": { "message": "DeepL API 不可用" },
  "deepLApiUnavailableTooltip": { "message": "DeepL API 脚本加载失败" },
  "deeplApiNotLoadedError": { "message": "❌ DeepL API 脚本不可用。请刷新页面。" },
=======
    "testDeepLButton": { "message": "测试 DeepL 连接" },
    "deeplApiKeyError": { "message": "请先输入您的 DeepL API 密钥。" },
    "testingButton": { "message": "测试中..." },
    "testingConnection": { "message": "正在测试 DeepL 连接..." },
    "deeplTestSuccess": {
        "message": "✅ DeepL API 测试成功！将 \"Hello\" 翻译为 \"%s\""
    },
    "deeplTestUnexpectedFormat": { "message": "⚠️ DeepL API 响应但格式异常" },
    "deeplTestInvalidKey": { "message": "❌ DeepL API 密钥无效或被拒绝。" },
    "deeplTestQuotaExceeded": {
        "message": "❌ DeepL API 配额已超限。请检查您的使用限制。"
    },
    "deeplTestApiError": { "message": "❌ DeepL API 错误 (%d)：%s" },
    "deeplTestNetworkError": {
        "message": "❌ 网络错误：无法连接到 DeepL API。请检查您的网络连接。"
    },
    "deeplTestGenericError": { "message": "❌ 测试失败：%s" },
    "deepLApiUnavailable": { "message": "DeepL API 不可用" },
    "deepLApiUnavailableTooltip": { "message": "DeepL API 脚本加载失败" },
    "deeplApiNotLoadedError": {
        "message": "❌ DeepL API 脚本不可用。请刷新页面。"
    },
>>>>>>> 9c496178

    "cardGoogleTitle": { "message": "谷歌翻译" },
    "cardGoogleDesc": { "message": "由谷歌提供的免费翻译服务。无需额外配置。" },
    "cardMicrosoftTitle": { "message": "微软翻译" },
    "cardMicrosoftDesc": {
        "message": "由微软 Edge 提供的免费翻译服务。无需额外配置。"
    },
    "providerStatus": { "message": "状态：" },
    "statusReady": { "message": "可以使用" },
    "providerFeatures": { "message": "特性：" },
    "featureFree": { "message": "免费使用" },
    "featureNoApiKey": { "message": "无需 API 密钥" },
    "featureWideLanguageSupport": { "message": "广泛的语言支持" },
    "featureFastTranslation": { "message": "快速翻译" },
    "featureHighQuality": { "message": "高质量翻译" },
    "featureGoodPerformance": { "message": "良好的性能" },
    "featureHighestQuality": { "message": "最高质量翻译" },
    "featureApiKeyRequired": { "message": "需要 API 密钥" },
    "featureLimitedLanguages": { "message": "有限的语言支持" },
    "featureUsageLimits": { "message": "使用限制适用" },

    "providerGoogleName": { "message": "谷歌翻译（免费）" },
    "providerMicrosoftName": { "message": "微软翻译（免费）" },
    "providerDeepLName": { "message": "DeepL（需要 API 密钥）" }
}<|MERGE_RESOLUTION|>--- conflicted
+++ resolved
@@ -93,29 +93,12 @@
     "lang_ar": { "message": "阿拉伯语" },
     "lang_hi": { "message": "印地语" },
 
-<<<<<<< HEAD
-  "testDeepLButton": { "message": "测试 DeepL 连接" },
-  "deeplApiKeyError": { "message": "请先输入您的 DeepL API 密钥。" },
-  "testingButton": { "message": "测试中..." },
-  "testingConnection": { "message": "正在测试 DeepL 连接..." },
-  "deeplTestSuccess": { "message": "✅ DeepL API 测试成功！将 \"Hello\" 翻译为 \"%s\"" },
-  "deeplTestSuccessSimple": { "message": "✅ DeepL API 测试成功！" },
-  "deeplTestUnexpectedFormat": { "message": "⚠️ DeepL API 响应但格式异常" },
-  "deeplTestInvalidKey": { "message": "❌ DeepL API 密钥无效或被拒绝。" },
-  "deeplTestQuotaExceeded": { "message": "❌ DeepL API 配额已超限。请检查您的使用限制。" },
-  "deeplTestApiError": { "message": "❌ DeepL API 错误 (%d)：%s" },
-  "deeplTestNetworkError": { "message": "❌ 网络错误：无法连接到 DeepL API。请检查您的网络连接。" },
-  "deeplTestGenericError": { "message": "❌ 测试失败：%s" },
-  "deepLApiUnavailable": { "message": "DeepL API 不可用" },
-  "deepLApiUnavailableTooltip": { "message": "DeepL API 脚本加载失败" },
-  "deeplApiNotLoadedError": { "message": "❌ DeepL API 脚本不可用。请刷新页面。" },
-=======
     "testDeepLButton": { "message": "测试 DeepL 连接" },
     "deeplApiKeyError": { "message": "请先输入您的 DeepL API 密钥。" },
     "testingButton": { "message": "测试中..." },
     "testingConnection": { "message": "正在测试 DeepL 连接..." },
     "deeplTestSuccess": {
-        "message": "✅ DeepL API 测试成功！将 \"Hello\" 翻译为 \"%s\""
+        "message": "✅ DeepL API 测试成功"
     },
     "deeplTestUnexpectedFormat": { "message": "⚠️ DeepL API 响应但格式异常" },
     "deeplTestInvalidKey": { "message": "❌ DeepL API 密钥无效或被拒绝。" },
@@ -132,7 +115,6 @@
     "deeplApiNotLoadedError": {
         "message": "❌ DeepL API 脚本不可用。请刷新页面。"
     },
->>>>>>> 9c496178
 
     "cardGoogleTitle": { "message": "谷歌翻译" },
     "cardGoogleDesc": { "message": "由谷歌提供的免费翻译服务。无需额外配置。" },
